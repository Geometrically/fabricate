use crate::models::error::ApiError;
use crate::models::projects::SearchRequest;
use actix_web::http::StatusCode;
use actix_web::web::HttpResponse;
use chrono::{DateTime, Utc};
use meilisearch_sdk::client::Client;
use meilisearch_sdk::document::Document;
use serde::{Deserialize, Serialize};
use std::borrow::Cow;
use std::cmp::min;
use thiserror::Error;

pub mod indexing;

#[derive(Error, Debug)]
pub enum SearchError {
    #[error("MeiliSearch Error: {0}")]
    MeiliSearchError(#[from] meilisearch_sdk::errors::Error),
    #[error("Error while serializing or deserializing JSON: {0}")]
    SerDeError(#[from] serde_json::Error),
    #[error("Error while parsing an integer: {0}")]
    IntParsingError(#[from] std::num::ParseIntError),
    #[error("Environment Error")]
    EnvError(#[from] dotenv::Error),
    #[error("Invalid index to sort by: {0}")]
    InvalidIndex(String),
}

impl actix_web::ResponseError for SearchError {
    fn status_code(&self) -> StatusCode {
        match self {
            SearchError::EnvError(..) => StatusCode::INTERNAL_SERVER_ERROR,
            SearchError::MeiliSearchError(..) => StatusCode::BAD_REQUEST,
            SearchError::SerDeError(..) => StatusCode::BAD_REQUEST,
            SearchError::IntParsingError(..) => StatusCode::BAD_REQUEST,
            SearchError::InvalidIndex(..) => StatusCode::BAD_REQUEST,
        }
    }

    fn error_response(&self) -> HttpResponse {
        HttpResponse::build(self.status_code()).json(ApiError {
            error: match self {
                SearchError::EnvError(..) => "environment_error",
                SearchError::MeiliSearchError(..) => "meilisearch_error",
                SearchError::SerDeError(..) => "invalid_input",
                SearchError::IntParsingError(..) => "invalid_input",
                SearchError::InvalidIndex(..) => "invalid_input",
            },
            description: &self.to_string(),
        })
    }
}

#[derive(Clone)]
pub struct SearchConfig {
    pub address: String,
    pub key: String,
}

/// A project document used for uploading projects to meilisearch's indices.
/// This contains some extra data that is not returned by search results.
#[derive(Serialize, Deserialize, Debug, Clone)]
pub struct UploadSearchProject {
    pub project_id: String,
    pub slug: Option<String>,
    pub author: String,
    pub title: String,
    pub description: String,
    pub categories: Vec<Cow<'static, str>>,
    pub versions: Vec<String>,
    pub follows: i32,
    pub downloads: i32,
    pub icon_url: String,
    pub latest_version: Cow<'static, str>,
    pub license: String,
    pub client_side: String,
    pub server_side: String,

    /// RFC 3339 formatted creation date of the project
    pub date_created: DateTime<Utc>,
    /// Unix timestamp of the creation date of the project
    pub created_timestamp: i64,
    /// RFC 3339 formatted date/time of last major modification (update)
    pub date_modified: DateTime<Utc>,
    /// Unix timestamp of the last major modification
    pub modified_timestamp: i64,

    pub host: Cow<'static, str>,
}

#[derive(Serialize, Deserialize, Debug)]
pub struct SearchResults {
    pub hits: Vec<ResultSearchProject>,
    pub offset: usize,
    pub limit: usize,
    pub total_hits: usize,
}

#[derive(Serialize, Deserialize, Debug, Clone)]
pub struct ResultSearchProject {
    pub project_id: String,
    pub slug: Option<String>,
    pub author: String,
    pub title: String,
    pub description: String,
    pub categories: Vec<String>,
    // TODO: more efficient format for listing versions, without many repetitions
    pub versions: Vec<String>,
    pub downloads: i32,
    pub follows: i32,
    pub icon_url: String,
    /// RFC 3339 formatted creation date of the project
    pub date_created: String,
    /// RFC 3339 formatted modification date of the project
    pub date_modified: String,
    pub latest_version: String,
    pub license: String,
    pub client_side: String,
    pub server_side: String,
}

impl Document for UploadSearchProject {
    type UIDType = String;

    fn get_uid(&self) -> &Self::UIDType {
        &self.project_id
    }
}

impl Document for ResultSearchProject {
    type UIDType = String;

    fn get_uid(&self) -> &Self::UIDType {
        &self.project_id
    }
}

pub async fn search_for_project(
    info: &SearchRequest,
    config: &SearchConfig,
) -> Result<SearchResults, SearchError> {
    let client = Client::new(&*config.address, &*config.key);

    let filters: Cow<_> = match (info.filters.as_deref(), info.version.as_deref()) {
        (Some(f), Some(v)) => format!("({}) AND ({})", f, v).into(),
        (Some(f), None) => f.into(),
        (None, Some(v)) => v.into(),
        (None, None) => "".into(),
    };

    let offset = info.offset.as_deref().unwrap_or("0").parse()?;
    let index = info.index.as_deref().unwrap_or("relevance");
    let limit = info.limit.as_deref().unwrap_or("10").parse()?;

    let index = match index {
<<<<<<< HEAD
        "relevance" => "relevance_projects",
        "downloads" => "downloads_projects",
        "follows" => "follows_projects",
        "updated" => "updated_projects",
        "newest" => "newest_projects",
=======
        "relevance" => "relevance_mods",
        "downloads" => "downloads_mods",
        "follows" => "follows_mods",
        "alphabetically" => "alphabetically_mods",
        "updated" => "updated_mods",
        "newest" => "newest_mods",
>>>>>>> 712424c3
        i => return Err(SearchError::InvalidIndex(i.to_string())),
    };

    let meilisearch_index = client.get_index(index).await?;
    let mut query = meilisearch_index.search();

    query.with_limit(min(100, limit)).with_offset(offset);

    if let Some(search) = info.query.as_deref() {
        if !search.is_empty() {
            query.with_query(search);
        }
    }

    if !filters.is_empty() {
        query.with_filters(&filters);
    }

    // So the meilisearch sdk's lifetimes are... broken, to say the least
    // They are overspecified and almost always wrong, and would generally
    // just be better if they didn't specify them at all.

    // They also decided to have this take a &[&[&str]], which is impossible
    // to construct efficiently.  Instead it should take impl Iterator<Item=&[&str]>,
    // &[impl AsRef<[&str]>], or one of many other proper solutions to that issue.

    let why_meilisearch;
    let why_must_you_do_this;
    if let Some(facets) = &info.facets {
        why_meilisearch = serde_json::from_str::<Vec<Vec<&str>>>(facets)?;
        why_must_you_do_this = why_meilisearch
            .iter()
            .map(|v| v as &[_])
            .collect::<Vec<&[_]>>();
        query.with_facet_filters(&why_must_you_do_this);
    }

    let results = query.execute::<ResultSearchProject>().await?;

    Ok(SearchResults {
        hits: results.hits.into_iter().map(|r| r.result).collect(),
        offset: results.offset,
        limit: results.limit,
        total_hits: results.nb_hits,
    })
}<|MERGE_RESOLUTION|>--- conflicted
+++ resolved
@@ -153,20 +153,12 @@
     let limit = info.limit.as_deref().unwrap_or("10").parse()?;
 
     let index = match index {
-<<<<<<< HEAD
         "relevance" => "relevance_projects",
         "downloads" => "downloads_projects",
         "follows" => "follows_projects",
         "updated" => "updated_projects",
         "newest" => "newest_projects",
-=======
-        "relevance" => "relevance_mods",
-        "downloads" => "downloads_mods",
-        "follows" => "follows_mods",
-        "alphabetically" => "alphabetically_mods",
-        "updated" => "updated_mods",
-        "newest" => "newest_mods",
->>>>>>> 712424c3
+        "alphabetically" => "alphabetically_projects",
         i => return Err(SearchError::InvalidIndex(i.to_string())),
     };
 
