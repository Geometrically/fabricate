/// This module is used for the indexing from any source.
pub mod local_import;
pub mod queue;

use crate::search::{SearchConfig, UploadSearchProject};
use local_import::index_local;
use meilisearch_sdk::client::Client;
use meilisearch_sdk::indexes::Index;
use meilisearch_sdk::settings::Settings;
use sqlx::postgres::PgPool;
use std::collections::{HashMap, VecDeque};
use thiserror::Error;

#[derive(Error, Debug)]
pub enum IndexingError {
    #[error("Error while connecting to the MeiliSearch database")]
    IndexDBError(#[from] meilisearch_sdk::errors::Error),
    #[error("Error while serializing or deserializing JSON: {0}")]
    SerDeError(#[from] serde_json::Error),
    #[error("Error while parsing a timestamp: {0}")]
    ParseDateError(#[from] chrono::format::ParseError),
    #[error("Database Error: {0}")]
    SqlxError(#[from] sqlx::error::Error),
    #[error("Database Error: {0}")]
    DatabaseError(#[from] crate::database::models::DatabaseError),
    #[error("Environment Error")]
    EnvError(#[from] dotenv::Error),
}

// The chunk size for adding projects to the indexing database. If the request size
// is too large (>10MiB) then the request fails with an error.  This chunk size
// assumes a max average size of 1KiB per project to avoid this cap.
const MEILISEARCH_CHUNK_SIZE: usize = 10000;

#[derive(Debug)]
pub struct IndexingSettings {
    pub index_local: bool,
}

impl IndexingSettings {
    #[allow(dead_code)]
    pub fn from_env() -> Self {
        let index_local = true;

        Self { index_local }
    }
}

pub async fn index_projects(
    pool: PgPool,
    settings: IndexingSettings,
    config: &SearchConfig,
) -> Result<(), IndexingError> {
    let mut docs_to_add: Vec<UploadSearchProject> = vec![];

    if settings.index_local {
        docs_to_add.append(&mut index_local(pool.clone()).await?);
    }
    // Write Indices

    add_projects(docs_to_add, config).await?;

    Ok(())
}

pub async fn reset_indices(config: &SearchConfig) -> Result<(), IndexingError> {
    let client = Client::new(&*config.address, &*config.key);

<<<<<<< HEAD
    client.delete_index("relevance_projects").await?;
    client.delete_index("downloads_projects").await?;
    client.delete_index("follows_projects").await?;
    client.delete_index("updated_projects").await?;
    client.delete_index("newest_projects").await?;
=======
    client.delete_index("relevance_mods").await?;
    client.delete_index("downloads_mods").await?;
    client.delete_index("follows_mods").await?;
    client.delete_index("alphabetically_mods").await?;
    client.delete_index("updated_mods").await?;
    client.delete_index("newest_mods").await?;
>>>>>>> 712424c3
    Ok(())
}

pub async fn reconfigure_indices(config: &SearchConfig) -> Result<(), IndexingError> {
    let client = Client::new(&*config.address, &*config.key);

    // Relevance Index
    update_index(&client, "relevance_projects", {
        let mut relevance_rules = default_rules();
        relevance_rules.push_back("desc(downloads)".to_string());
        relevance_rules.into()
    })
    .await?;

    // Downloads Index
    update_index(&client, "downloads_projects", {
        let mut downloads_rules = default_rules();
        downloads_rules.push_front("desc(downloads)".to_string());
        downloads_rules.into()
    })
    .await?;

    // Follows Index
    update_index(&client, "follows_projects", {
        let mut follows_rules = default_rules();
        follows_rules.push_front("desc(follows)".to_string());
        follows_rules.into()
    })
    .await?;

    // Alphabetically Index
    update_index(&client, "alphabetically_mods", {
        let mut alphabetically_rules = default_rules();
        alphabetically_rules.push_front("desc(title)".to_string());
        alphabetically_rules.into()
    })
        .await?;

    // Updated Index
    update_index(&client, "updated_projects", {
        let mut updated_rules = default_rules();
        updated_rules.push_front("desc(modified_timestamp)".to_string());
        updated_rules.into()
    })
    .await?;

    // Created Index
    update_index(&client, "newest_projects", {
        let mut newest_rules = default_rules();
        newest_rules.push_front("desc(created_timestamp)".to_string());
        newest_rules.into()
    })
    .await?;

    Ok(())
}

async fn update_index<'a>(
    client: &'a Client<'a>,
    name: &'a str,
    rules: Vec<String>,
) -> Result<Index<'a>, IndexingError> {
    let index = match client.get_index(name).await {
        Ok(index) => index,
        Err(meilisearch_sdk::errors::Error::MeiliSearchError {
            error_code: meilisearch_sdk::errors::ErrorCode::IndexNotFound,
            ..
        }) => client.create_index(name, Some("project_id")).await?,
        Err(e) => {
            return Err(IndexingError::IndexDBError(e));
        }
    };
    index
        .set_settings(&default_settings().with_ranking_rules(rules))
        .await?;
    Ok(index)
}

async fn create_index<'a>(
    client: &'a Client<'a>,
    name: &'a str,
    rules: impl FnOnce() -> Vec<String>,
) -> Result<Index<'a>, IndexingError> {
    match client.get_index(name).await {
        // TODO: update index settings on startup (or delete old indices on startup)
        Ok(index) => Ok(index),
        Err(meilisearch_sdk::errors::Error::MeiliSearchError {
            error_code: meilisearch_sdk::errors::ErrorCode::IndexNotFound,
            ..
        }) => {
            // Only create index and set settings if the index doesn't already exist
            let index = client.create_index(name, Some("project_id")).await?;

            index
                .set_settings(&default_settings().with_ranking_rules(rules()))
                .await?;

            Ok(index)
        }
        Err(e) => {
            log::warn!("Unhandled error while creating index: {}", e);
            Err(IndexingError::IndexDBError(e))
        }
    }
}

async fn add_to_index(index: Index<'_>, mods: &[UploadSearchProject]) -> Result<(), IndexingError> {
    for chunk in mods.chunks(MEILISEARCH_CHUNK_SIZE) {
        index.add_documents(chunk, Some("project_id")).await?;
    }
    Ok(())
}

pub async fn add_projects(
    projects: Vec<UploadSearchProject>,
    config: &SearchConfig,
) -> Result<(), IndexingError> {
    let client = Client::new(&*config.address, &*config.key);

    // Relevance Index
    let relevance_index = create_index(&client, "relevance_projects", || {
        let mut relevance_rules = default_rules();
        relevance_rules.push_back("desc(downloads)".to_string());
        relevance_rules.into()
    })
    .await?;
    add_to_index(relevance_index, &projects).await?;

    // Downloads Index
    let downloads_index = create_index(&client, "downloads_projects", || {
        let mut downloads_rules = default_rules();
        downloads_rules.push_front("desc(downloads)".to_string());
        downloads_rules.into()
    })
    .await?;
    add_to_index(downloads_index, &projects).await?;

    // Follows Index
    let follows_index = create_index(&client, "follows_projects", || {
        let mut follows_rules = default_rules();
        follows_rules.push_front("desc(follows)".to_string());
        follows_rules.into()
    })
    .await?;
    add_to_index(follows_index, &projects).await?;

    // Alphabetically Index
    let alphabetically_index = create_index(&client, "alphabetically_mods", || {
        let mut alphabetically_rules = default_rules();
        alphabetically_rules.push_front("desc(title)".to_string());
        alphabetically_rules.into()
    })
        .await?;
    add_to_index(alphabetically_index, &mods).await?;

    // Updated Index
    let updated_index = create_index(&client, "updated_projects", || {
        let mut updated_rules = default_rules();
        updated_rules.push_front("desc(modified_timestamp)".to_string());
        updated_rules.into()
    })
    .await?;
    add_to_index(updated_index, &projects).await?;

    // Created Index
    let newest_index = create_index(&client, "newest_projects", || {
        let mut newest_rules = default_rules();
        newest_rules.push_front("desc(created_timestamp)".to_string());
        newest_rules.into()
    })
    .await?;
    add_to_index(newest_index, &projects).await?;

    Ok(())
}

//region Utils
fn default_rules() -> VecDeque<String> {
    vec![
        "typo".to_string(),
        "words".to_string(),
        "proximity".to_string(),
        "attribute".to_string(),
        "wordsPosition".to_string(),
        "exactness".to_string(),
    ]
    .into()
}

fn default_settings() -> Settings {
    let displayed_attributes = vec![
        "project_id".to_string(),
        "slug".to_string(),
        "author".to_string(),
        "title".to_string(),
        "description".to_string(),
        "categories".to_string(),
        "versions".to_string(),
        "downloads".to_string(),
        "follows".to_string(),
        "icon_url".to_string(),
        "date_created".to_string(),
        "date_modified".to_string(),
        "latest_version".to_string(),
        "license".to_string(),
        "client_side".to_string(),
        "server_side".to_string(),
    ];

    let searchable_attributes = vec![
        "title".to_string(),
        "description".to_string(),
        "categories".to_string(),
        "versions".to_string(),
        "author".to_string(),
    ];

    let stop_words: Vec<String> = Vec::new();
    let synonyms: HashMap<String, Vec<String>> = HashMap::new();

    Settings::new()
        .with_displayed_attributes(displayed_attributes)
        .with_searchable_attributes(searchable_attributes)
        .with_stop_words(stop_words)
        .with_synonyms(synonyms)
        .with_attributes_for_faceting(vec![
            String::from("categories"),
            String::from("host"),
            String::from("versions"),
            String::from("license"),
            String::from("client_side"),
            String::from("server_side"),
        ])
}

//endregion

// This shouldn't be relied on for proper sorting, but it makes an
// attempt at getting proper sorting for mojang's versions.
// This isn't currenly used, but I wrote it and it works, so I'm
// keeping this mess in case someone needs it in the future.
#[allow(dead_code)]
pub fn sort_projects(a: &str, b: &str) -> std::cmp::Ordering {
    use std::cmp::Ordering;

    let cmp = a.contains('.').cmp(&b.contains('.'));
    if cmp != Ordering::Equal {
        return cmp;
    }
    let mut a = a.split(&['.', '-'] as &[char]);
    let mut b = b.split(&['.', '-'] as &[char]);
    let a = (a.next(), a.next(), a.next(), a.next());
    let b = (b.next(), b.next(), b.next(), b.next());
    if a.0 == b.0 {
        let cmp =
            a.1.map(|s| s.chars().all(|c| c.is_ascii_digit()))
                .cmp(&b.1.map(|s| s.chars().all(|c| c.is_ascii_digit())));
        if cmp != Ordering::Equal {
            return cmp;
        }
        if a.1 == b.1 {
            let cmp =
                a.2.map(|s| s.chars().all(|c| c.is_ascii_digit()))
                    .unwrap_or(true)
                    .cmp(
                        &b.2.map(|s| s.chars().all(|c| c.is_ascii_digit()))
                            .unwrap_or(true),
                    );
            if cmp != Ordering::Equal {
                return cmp;
            }
            if a.2 == b.2 {
                match (a.3.is_some(), b.3.is_some()) {
                    (false, false) => Ordering::Equal,
                    (false, true) => Ordering::Greater,
                    (true, false) => Ordering::Less,
                    (true, true) => a.3.cmp(&b.3),
                }
            } else {
                a.2.cmp(&b.2)
            }
        } else {
            a.1.cmp(&b.1)
        }
    } else {
        match (a.0 == Some("1"), b.0 == Some("1")) {
            (false, false) => a.0.cmp(&b.0),
            (true, false) => Ordering::Greater,
            (false, true) => Ordering::Less,
            (true, true) => Ordering::Equal, // unreachable
        }
    }
}<|MERGE_RESOLUTION|>--- conflicted
+++ resolved
@@ -66,20 +66,12 @@
 pub async fn reset_indices(config: &SearchConfig) -> Result<(), IndexingError> {
     let client = Client::new(&*config.address, &*config.key);
 
-<<<<<<< HEAD
     client.delete_index("relevance_projects").await?;
     client.delete_index("downloads_projects").await?;
     client.delete_index("follows_projects").await?;
     client.delete_index("updated_projects").await?;
     client.delete_index("newest_projects").await?;
-=======
-    client.delete_index("relevance_mods").await?;
-    client.delete_index("downloads_mods").await?;
-    client.delete_index("follows_mods").await?;
-    client.delete_index("alphabetically_mods").await?;
-    client.delete_index("updated_mods").await?;
-    client.delete_index("newest_mods").await?;
->>>>>>> 712424c3
+    client.delete_index("alphabetically_projects").await?;
     Ok(())
 }
 
