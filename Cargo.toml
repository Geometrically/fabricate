--- conflicted
+++ resolved
@@ -36,14 +36,12 @@
 
 futures = "0.3.6"
 futures-timer = "3.0.2"
-<<<<<<< HEAD
 
 base64 = "0.12.3"
 sha1 = {version="0.6.0", features=["std"]}
 rust-s3 = "0.26.1"
-=======
+
 async-trait = "0.1.41"
->>>>>>> 25daa9f2
 
 [dependencies.sqlx]
 git = "https://github.com/launchbadge/sqlx/"
